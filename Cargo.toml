--- conflicted
+++ resolved
@@ -8,11 +8,8 @@
 members = [
     "crates/caret",
     "crates/retry-error",
-<<<<<<< HEAD
     "crates/tor-config",
-=======
     "crates/tor-events",
->>>>>>> 98f38dc1
     "crates/tor-units",
     "crates/tor-rtcompat",
     "crates/tor-rtmock",
