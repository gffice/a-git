# Arti: Architectural notes and outline.

## Guidelines

I'm hoping to have small, optional, separable pieces here.

I'd like as little code as possible to actually read and write to the
network, and as much code as possible to pretend that the network doesn't
exist.  I hope this will make everything easier to test.

## Structure

To try to keep dependency relationships reasonable, and to follow
what I imagine to be best practice, I'm splitting this
implementation into a bunch of little crates within a workspace.
Crates that are tor-specific start with "tor-"; others don't.

I expect that the list of crates will have to be reorganized quite a
lot by the time we're done.

The current crates are:

`caret`: A utility for generating enumerations with helpful trait
implementations

`retry-error`: A utility type for handling errors from operations that are
tried multiple times, and which can fail differently each time.

`tor-units`: Utilities for wrapping bounded and/or meaningful numeric types.

`tor-llcrypto`: Wrappers and re-exports of cryptographic code that Tor needs in
various ways.  Other crates should use this crate, and not actually
use any crypto implementation crates directly.  (It's okay to use crates that
define cryptographic traits.)

`tor-error`: Declare a general `ErrorKind` implementation used to hide the
details for the errors in higher-level Arti crates.

`tor-persist`: Types and traits for handling persistent data in Arti.

`tor-rtcompat`: Traits to expose a common interface for asynchronous runtime
code. Currently it supports async-std and tokio.

`tor-rtmock`: Implementations of the traits in `tor-rtcompat` to support
testing.

`tor-bytes`: Byte-by-byte encoder and decoder functions and traits.  We use
this to safely parse cells, certs, and other byte-oriented things.

`tor-cert`: Decoding and checking signatures on Tor's ed25519 certificates.

`tor-protover`: Minimal implementation of the Tor subprotocol versioning
system.  Less complete than the one in Tor's current src/rust, but more
simple.

`tor-socksproto`: Implements the server side of the SOCKS protocol, along
with Tor-specific extensions.

`tor-checkable`: Defines traits and types used to represent things that you
can't use until verifying their signatures and checking their timeliness.

`tor-consdiff`: Implements the client side of Tor's consensus-diff algorithm.

`tor-netdoc`: Parsing for Tor's network documents.  Underdocumented and too
big.

`tor-linkspec`: Traits and types for connecting and extending to Tor relays.

`tor-cell`: Encoding and decoding for Tor cells.

`tor-proto`: Functions to work with handshakes, channels, circuits, streams,
and other aspects of the Tor protocol.  This crate is NOT ALLOWED to have any
dependencies on specific TLS libraries or specific async environments; those
have to happen at a higher level.  (Perhaps this crate should be split into a
cell handling API and a network API.  The division point would fairly
logical.)

`tor-netdir`: Wraps tor-netdoc to expose a "tor network directory" interface.
Doesn't touch the network itself.  Right now it only handles microdesc-based
directories.

`tor-chanmgr`: Creates channels as necessary, returning existing channels
when they already exist.

`tor-guardmgr`: Manage a set of "guard nodes" that clients can use for
connecting to the first relays on their circuit.

`tor-circmgr`: Creates circuits as requested, returning existing circuits
when they already exist.

`tor-dirclient`: Downloads directory information over a one-hop circuit.

`tor-dirmgr`: Uses `tor-dirclient` to fetch directory information as needed
to download, cache, and maintain an up-to-date network view. Exposes the
network view as an instance of `tor-netdir::NetDir`.

`tor-config`: Support for loading and managing configuration files.

`arti-client`: A client library that can be used to connect to the Tor network
and make connections.

`arti-config`: Support for working with Arti's configuration file format.
This is likely to move to a lower level and get refactored significantly
before Arti 1.0.0.

`arti`:  A simple command-line client program that can run as a SOCKS proxy.

`arti-bench`: A testing crate for running performance tests.

<<<<<<< HEAD
`arti-hyper`: An example crate, using `arti_client` as a backend for the
=======
`arti-hyper`: Adaptation layer for using `arti_client` as a backend for the
>>>>>>> 4fa78e3f
`hyper` HTTP library.

## Design considerations, privacy considerations.

As we build the APIs for Arti, we've been aiming for
simplicity and safety: we want it to be as easy as possible to use
`arti-client`, while trying to make certain kinds of privacy or security
violation hard to write accidentally.

The lower-level we get, however, the more safety we lose.  If we need to
allow a piece of functionality that isn't safe for general purposes, we
usually put it at a more low-level crate.

Privacy isn't just a drop-in feature, however.  There are still
plenty of ways to accidentally leak information, even if you're
anonymizing your connections over Tor.  We'll try to document
those in a user's guide at some point as Arti becomes more mature.
<|MERGE_RESOLUTION|>--- conflicted
+++ resolved
@@ -107,11 +107,7 @@
 
 `arti-bench`: A testing crate for running performance tests.
 
-<<<<<<< HEAD
-`arti-hyper`: An example crate, using `arti_client` as a backend for the
-=======
 `arti-hyper`: Adaptation layer for using `arti_client` as a backend for the
->>>>>>> 4fa78e3f
 `hyper` HTTP library.
 
 ## Design considerations, privacy considerations.
